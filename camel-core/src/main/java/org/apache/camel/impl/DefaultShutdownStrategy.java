--- conflicted
+++ resolved
@@ -19,9 +19,7 @@
 import java.util.ArrayList;
 import java.util.Collections;
 import java.util.Comparator;
-import java.util.LinkedHashSet;
 import java.util.List;
-import java.util.Set;
 import java.util.concurrent.ExecutionException;
 import java.util.concurrent.ExecutorService;
 import java.util.concurrent.Future;
@@ -38,7 +36,6 @@
 import org.apache.camel.SuspendableService;
 import org.apache.camel.spi.RouteStartupOrder;
 import org.apache.camel.spi.ShutdownAware;
-import org.apache.camel.spi.ShutdownPrepared;
 import org.apache.camel.spi.ShutdownStrategy;
 import org.apache.camel.support.ServiceSupport;
 import org.apache.camel.util.EventHelper;
@@ -53,23 +50,6 @@
  * <p/>
  * Graceful shutdown ensures that any inflight and pending messages will be taken into account
  * and it will wait until these exchanges has been completed.
- * <p/>
- * This strategy will perform graceful shutdown in two steps:
- * <ul>
- *     <li>Graceful - By suspending/stopping consumers, and let any in-flight exchanges complete</li>
- *     <li>Forced - After a given period of time, a timeout occurred and if there are still pending
- *     exchanges to complete, then a more aggressive forced strategy is performed.</li>
- * </ul>
- * The idea by the <tt>graceful</tt> shutdown strategy, is to stop taking in more new messages,
- * and allow any existing inflight messages to complete. Then when there is no more inflight messages
- * then the routes can be fully shutdown. This mean that if there is inflight messages then we will have
- * to wait for these messages to complete. If they do not complete after a period of time, then a
- * timeout triggers. And then a more aggressive strategy takes over.
- * <p/>
- * The idea by the <tt>forced</tt> shutdown strategy, is to stop continue processing messages.
- * And force routes and its services to shutdown now. There is a risk when shutting down now,
- * that some resources is not properly shutdown, which can cause side effects. The timeout value
- * is by default 300 seconds, but can be customized. 
  * <p/>
  * As this strategy will politely wait until all exchanges has been completed it can potential wait
  * for a long time, and hence why a timeout value can be set. When the timeout triggers you can also
@@ -82,15 +62,6 @@
  * <p/>
  * Routes will by default be shutdown in the reverse order of which they where started.
  * You can customize this using the {@link #setShutdownRoutesInReverseOrder(boolean)} method.
- * <p/>
- * After route consumers have been shutdown, then any {@link ShutdownPrepared} services on the routes
- * is being prepared for shutdown, by invoking {@link ShutdownPrepared#prepareShutdown(boolean)} which
- * <tt>force=false</tt>.
- * <p/>
- * Then if a timeout occurred and the strategy has been configured with shutdown-now on timeout, then
- * the strategy performs a more aggressive forced shutdown, by forcing all consumers to shutdown
- * and then invokes {@link ShutdownPrepared#prepareShutdown(boolean)} with <tt>force=true</tt>
- * on the services. This allows the services to know they should force shutdown now.
  *
  * @version 
  */
@@ -142,14 +113,6 @@
     protected boolean doShutdown(CamelContext context, List<RouteStartupOrder> routes, long timeout, TimeUnit timeUnit,
                                  boolean suspendOnly, boolean abortAfterTimeout, boolean forceShutdown) throws Exception {
 
-<<<<<<< HEAD
-        // just return if no routes to shutdown
-        if (routes.isEmpty()) {
-            return true;
-        }
-
-=======
->>>>>>> d8afb789
         StopWatch watch = new StopWatch();
 
         // at first sort according to route startup order
@@ -170,7 +133,7 @@
         }
 
         // use another thread to perform the shutdowns so we can support timeout
-        Future<?> future = getExecutorService().submit(new ShutdownTask(context, routesOrdered, timeout, timeUnit, suspendOnly, abortAfterTimeout));
+        Future future = getExecutorService().submit(new ShutdownTask(context, routesOrdered, timeout, timeUnit, suspendOnly, abortAfterTimeout));
         try {
             if (timeout > 0) {
                 future.get(timeout, timeUnit);
@@ -193,13 +156,6 @@
                     LOG.warn("Timeout occurred. Now forcing the routes to be shutdown now.");
                     // force the routes to shutdown now
                     shutdownRoutesNow(routesOrdered);
-
-                    // now the route consumers has been shutdown, then prepare route services for shutdown now (forced)
-                    for (RouteStartupOrder order : routes) {
-                        for (Service service : order.getServices()) {
-                            prepareShutdown(service, true, true);
-                        }
-                    }
                 } else {
                     LOG.warn("Timeout occurred. Will ignore shutting down the remainder routes.");
                 }
@@ -363,38 +319,6 @@
         }
     }
 
-    /**
-     * Prepares the services for shutdown, by invoking the {@link ShutdownPrepared#prepareShutdown(boolean)} method
-     * on the service if it implement this interface.
-     * 
-     * @param service the service
-     * @param forced  whether to force shutdown
-     * @param includeChildren whether to prepare the child of the service as well
-     */
-    private static void prepareShutdown(Service service, boolean forced, boolean includeChildren) {
-        Set<Service> list;
-        if (includeChildren) {
-            list = ServiceHelper.getChildServices(service);
-        } else {
-            list = new LinkedHashSet<Service>(1);
-            list.add(service);
-        }
-
-        for (Service child : list) {
-            if (child instanceof ShutdownPrepared) {
-                try {
-                    LOG.trace("Preparing {} shutdown on {}", forced ? "forced" : "", child);
-                    ((ShutdownPrepared) child).prepareShutdown(forced);
-                } catch (Exception e) {
-                    LOG.warn("Error during prepare shutdown on " + child + ". This exception will be ignored.", e);
-                }
-            }
-        }
-    }
-
-    /**
-     * Holder for deferred consumers
-     */
     static class ShutdownDeferredConsumer {
         private final Route route;
         private final Consumer consumer;
@@ -448,6 +372,7 @@
             // list of deferred consumers to shutdown when all exchanges has been completed routed
             // and thus there are no more inflight exchanges so they can be safely shutdown at that time
             List<ShutdownDeferredConsumer> deferredConsumers = new ArrayList<ShutdownDeferredConsumer>();
+
             for (RouteStartupOrder order : routes) {
 
                 ShutdownRoute shutdownRoute = order.getRoute().getRouteContext().getShutdownRoute();
@@ -544,8 +469,7 @@
                 Consumer consumer = deferred.getConsumer();
                 if (consumer instanceof ShutdownAware) {
                     LOG.trace("Route: {} preparing to shutdown.", deferred.getRoute().getId());
-                    boolean forced = context.getShutdownStrategy().forceShutdown(consumer);
-                    prepareShutdown(consumer, forced, false);
+                    ((ShutdownAware) consumer).prepareShutdown();
                     LOG.debug("Route: {} preparing to shutdown complete.", deferred.getRoute().getId());
                 }
             }
@@ -561,14 +485,6 @@
                     LOG.info("Route: {} shutdown complete, was consuming from: {}", deferred.getRoute().getId(), deferred.getConsumer().getEndpoint());
                 }
             }
-
-            // now the route consumers has been shutdown, then prepare route services for shutdown
-            for (RouteStartupOrder order : routes) {
-                for (Service service : order.getServices()) {
-                    boolean forced = context.getShutdownStrategy().forceShutdown(service);
-                    prepareShutdown(service, forced, true);
-                }
-            }
         }
 
     }
